--- conflicted
+++ resolved
@@ -1,84 +1,7 @@
 # Lightnet
-Lightnet TODO list  
+Lightnet TODO list
 Created and maintained with [TodoCMD](https://github.com/0phoff/TodoCMD). _Shameless self-promotion_
 
-<<<<<<< HEAD
-## Network
-Network subpackage
-  - [X] Add darknet layers
-  - [X] Add/Test darknet weight loading/saving
-  - [X] Add/Test pickle weight loading/saving
-  - [X] Add/Test loss function
-  - [X] Improve loss function with py36 and pytorch 0.3.0
-  - [X] Improve loss function on conceptual level
-  - [X] Loss function can work with brambox objects
-
-## Data
-Data subpackage
-  - [X] Add generic BramboxDataset
-  - [X] Add/Test letterbox transform
-  - [X] Add/Test crop transform
-  - [X] Add/Test flip transform
-  - [X] Add/Test HSV transform
-  - [X] Add/Test postprocessing
-  - [X] Improve postprocessing (box conversion + nms in one loop)
-  - [X] Write documentation
-  - [X] Dataset always works with brambox objects
-  - [X] Improve non-maximum suppression _(gpu/pytorch)_
-  - [X] Improve bbox_to_brambox _(gpu/pytorch)_
-  - [X] FIX preprocessing and random resizing with multiple workers
-  - [X] Clean up dataset and preprocessing
-  - [X] Explicit BGR2RGB transform for cv2
-
-## Engine
-Engine subpackage
-  - [X] Create base engine class
-  - [X] Test base engine
-  - [X] Engine rates
-  - [X] Rework visualisation concept
-  - [X] Make visdom completely optional _(fix imports)_
-  - [X] Rework entire engine class
-  - [X] Rework logging mechanism to use standard python logger
-
-## Models
-Model implementations subpackage
-  - [X] Add yolo-voc
-  - [X] Add tiny-yolo
-  - [X] Create darknet dataset
-  - [X] Write documentation
-  - [X] Add Darknet19
-  - [X] Add Mobilenet YOLO
-
-## Varia
-Various bits and bops
-  - [X] Update README: credits to marvis
-  - [X] Refactor organisation of the package
-  - [X] Add requirements.txt
-  - [X] Write logger documentation
-  - [X] Add logger file print
-  - [X] Add brambox intersphinx mapping
-  - [X] Add _how to_ guide
-  - [X] Add _examples_ guide
-  - [X] Rewrite _score_ guide with new numbers
-  - [X] Rewrite _speed_ guide with new numbers
-
-## Examples and Scripts
-Everything about creating examples and scripts to show off the library
-  - [X] Add single image test
-  - [X] Improve single image with transforms
-  - [X] Test yolo-voc with 1 class
-  - [X] Compare speed yolo-voc with 1 class
-  - [X] Compare speed default yolo-voc
-  - [X] Test default yolo-voc model
-  - [X] Add training with yolo-voc 
-  - [X] Add yolo-voc training with darknet engine
-  - [X] Test yolo-voc training
-  - [X] Test yolo-voc engine training
-  - [X] Compare accuracy yolo-voc trained weights
-  - [X] Compare speed yolo-voc training
-  - [X] Rework examples to work with new lightnet API
-=======
-## v0.3.0
 TODOs for version 030
   - [X] Decouple loss and network
   - [X] Refactor entire library to be more modular
@@ -88,4 +11,3 @@
   - [X] Write Doctests for the various 'endpoints' of the library
   - [X] Add linting with pycodestyle
   - [X] Update gitlab CI
->>>>>>> 6e961250
