--- conflicted
+++ resolved
@@ -38,13 +38,8 @@
 
 Data loading
 ------------
-<<<<<<< HEAD
-.. autoclass:: lightnet.data.BramboxData
-   :members:
-=======
 .. autoclass:: lightnet.data.Dataset
    :members: input_dim, resize_getitem
->>>>>>> 6e961250
 .. autoclass:: lightnet.data.DataLoader
    :members:
 .. autofunction:: lightnet.data.list_collate
